import json
import re
from pathlib import Path
from typing import Any, TypedDict, Callable, Optional

import tiktoken

from browser_env import Action, ActionParsingError, Trajectory
from browser_env.env_config import URL_MAPPINGS
from browser_env.utils import StateInfo
from llms import lm_config

APIInput = str | list[Any] | dict[str, Any]


class Instruction(TypedDict):
    """Instruction for constructing prompt"""

    intro: str
    examples: list[tuple[str, str]]
    template: str
    meta_data: dict[str, Any]


class PromptConstructor(object):
    def __init__(
        self,
        instruction_path: str | Path,
        lm_config: lm_config.LMConfig,
        tokenizer: tiktoken.core.Encoding,
    ):
        self.instrction_path = Path(instruction_path)
        self.obs_modality = "text"
        self.lm_config = lm_config
        instruction = json.load(open(self.instrction_path))
        instruction["examples"] = [tuple(e) for e in instruction["examples"]]
        self.instruction: Instruction = instruction
        self.tokenizer = tokenizer

<<<<<<< HEAD
    @beartype
    def _get_llm_output(
        self,
        intro: str,
        examples: list[tuple[str, str]],
        template: str,
        llm: Callable,
        **kwargs
    ) -> str:
        prompt = template.format(**kwargs)
        prompt = self.get_lm_api_input(intro, examples, prompt)
        response = llm(prompt)

        return response

    @beartype
=======
>>>>>>> ba3c07c0
    def get_lm_api_input(
        self, intro: str, examples: list[tuple[str, str]], current: str
    ) -> APIInput:

        """Return the require format for an API"""
        message: list[dict[str, str]] | str
        if "openai" in self.lm_config.provider:
            if self.lm_config.mode == "chat":
                message = [{"role": "system", "content": intro}]
                for (x, y) in examples:
                    message.append(
                        {
                            "role": "system",
                            "name": "example_user",
                            "content": x,
                        }
                    )
                    message.append(
                        {
                            "role": "system",
                            "name": "example_assistant",
                            "content": y,
                        }
                    )
                message.append({"role": "user", "content": current})
                return message
            elif self.lm_config.mode == "completion":
                message = f"{intro}\n\n"
                message += "Here are a few examples:\n"
                for example in examples:
                    message += f"Observation\n:{example[0]}\n\n"
                    message += f"Action: {example[1]}\n\n"
                message += "Now make prediction given the observation\n\n"
                message += f"Observation\n:{current}\n\n"
                message += "Action:"
                return message
            else:
                raise ValueError(
                    f"OpenAI models do not support mode {self.lm_config.mode}"
                )
        else:
            raise NotImplementedError(
                f"Provider {self.lm_config.provider} not implemented"
            )

    def construct(
        self,
        trajectory: Trajectory,
        intent: str,
        meta_data: dict[str, Any] = {},
    ) -> APIInput:
        raise NotImplementedError

    def map_url_to_real(self, url: str) -> str:
        """Map the urls to their real world counterparts"""
        for i, j in URL_MAPPINGS.items():
            if i in url:
                url = url.replace(i, j)
        return url

    def map_url_to_local(self, url: str) -> str:
        """Map the urls to their local counterparts"""
        for i, j in URL_MAPPINGS.items():
            if j in url:
                url = url.replace(j, i)
        return url

    def _extract_action(self, response: str) -> str:
        raise NotImplementedError

    def extract_action(self, response: str) -> str:
        response = self._extract_action(response)
        response = self.map_url_to_local(response)
        return response


class DirectPromptConstructor(PromptConstructor):
    """The agent will direct predict the action"""

    def __init__(
        self,
        instruction_path: str | Path,
        lm_config: lm_config.LMConfig,
        tokenizer: tiktoken.core.Encoding,
    ):
        super().__init__(instruction_path, lm_config, tokenizer)

    def construct(
        self,
        trajectory: Trajectory,
        intent: str,
        meta_data: dict[str, Any] = {},
        llm: Callable = None
    ) -> str:
        """Construct prompt given the trajectory"""
        intro = self.instruction["intro"]
        examples = self.instruction["examples"]
        template = self.instruction["template"]
        keywords = self.instruction["meta_data"]["keywords"]
        state_info: StateInfo = trajectory[-1]  # type: ignore[assignment]

        obs = state_info["observation"][self.obs_modality]
        max_obs_length = self.lm_config.gen_config["max_obs_length"]
        if max_obs_length:
            obs = self.tokenizer.decode(self.tokenizer.encode(obs)[:max_obs_length])  # type: ignore[arg-type]

        page = state_info["info"]["page"]
        url = page.url
        previous_action_str = meta_data["action_history"][-1]

        response = self._get_llm_output(
            intro,
            examples,
            template,
            llm,
            objective=intent,
            url=self.map_url_to_real(url),
            observation=obs,
            previous_action=previous_action_str,
        )

        return response

    def _extract_action(self, response: str) -> str:
        action_splitter = self.instruction["meta_data"]["action_splitter"]
        pattern = rf"{action_splitter}(.*?){action_splitter}"
        match = re.search(pattern, response)
        if match:
            return match.group(1)
        else:
            raise ActionParsingError(
                f"Cannot parse action from response {response}"
            )


class CoTPromptConstructor(PromptConstructor):
    """The agent will perform step-by-step reasoning before the answer"""

    def __init__(
        self,
        instruction_path: str | Path,
        lm_config: lm_config.LMConfig,
        tokenizer: tiktoken.core.Encoding,
    ):
        super().__init__(instruction_path, lm_config, tokenizer)
        self.answer_phrase = self.instruction["meta_data"]["answer_phrase"]

    def construct(
        self,
        trajectory: Trajectory,
        intent: str,
        meta_data: dict[str, Any] = {},
        llm: Callable = None
    ) -> str:
        intro = self.instruction["intro"]
        examples = self.instruction["examples"]
        template = self.instruction["template"]
        keywords = self.instruction["meta_data"]["keywords"]
        state_info: StateInfo = trajectory[-1]  # type: ignore[assignment]

        obs = state_info["observation"][self.obs_modality]
        max_obs_length = self.lm_config.gen_config["max_obs_length"]
        if max_obs_length:
            obs = self.tokenizer.decode(self.tokenizer.encode(obs)[:max_obs_length])  # type: ignore[arg-type]

        page = state_info["info"]["page"]
        url = page.url
        previous_action_str = meta_data["action_history"][-1]

        response = self._get_llm_output(
            intro,
            examples,
            template,
            llm,
            objective=intent,
            url=self.map_url_to_real(url),
            observation=obs,
            previous_action=previous_action_str,
        )

        return response

    @beartype
    def _extract_action(self, response: str) -> str:
        # find the first occurence of action
        action_splitter = self.instruction["meta_data"]["action_splitter"]
        pattern = rf"{action_splitter}(.*?){action_splitter}"
        match = re.search(pattern, response)
        if match:
            return match.group(1)
        else:
            raise ActionParsingError(
                f'Cannot find the answer phrase "{self.answer_phrase}" in "{response}"'
            )

class RCIPromptConstructor(PromptConstructor):
    def __init__(
        self,
        instruction_path: str | Path,
        lm_config: lm_config.LMConfig,
        tokenizer: tiktoken.core.Encoding,
    ):
        super().__init__(instruction_path, lm_config, tokenizer)
        self.answer_phrase = self.instruction["meta_data"]["answer_phrase"]
        self.plan = None

    @beartype
    def construct(
        self,
        trajectory: Trajectory,
        intent: str,
        meta_data: dict[str, Any] = {},
        llm: Callable = None
    ) -> str:
        intro = self.instruction["intro"]

        state_info: StateInfo = trajectory[-1]  # type: ignore[assignment]

        page = state_info["info"]["page"]
        url = self.map_url_to_real(page.url)
        history_actions = ', '.join(meta_data["action_history"])
        previous_action_str = meta_data["action_history"][-1]

        obs = state_info["observation"][self.obs_modality]
        max_obs_length = self.lm_config.gen_config["max_obs_length"]
        if max_obs_length:
            obs = self.tokenizer.decode(self.tokenizer.encode(obs)[:max_obs_length])  # type: ignore[arg-type]

        # Get plan
        if self.plan is None:
            plan = self._get_llm_output(
                intro,
                [],
                self.instruction["template_plan"],
                llm,
                observation=obs,
                url=url,
                objective=intent,
            )

            # Get critique
            critique = self._get_llm_output(
                intro,
                [],
                self.instruction["template_critique"],
                llm,
                observation=obs,
                url=url,
                objective=intent,
                plan=plan,
            )

            # Get improved plan
            plan = self._get_llm_output(
                intro,
                [],
                self.instruction["template_improve"],
                llm,
                observation=obs,
                url=url,
                objective=intent,
                plan=plan,
                critique=critique,
            )

            self.plan = plan

        # Get next step
        meta_next_action = self._get_llm_output(
            intro,
            [],
            self.instruction["template_next_step"],
            llm,
            observation=obs,
            url=url,
            objective=intent,
            previous_action=previous_action_str,
            plan=self.plan,
        )

        # Get state grounding
        draft_next_action = self._get_llm_output(
            intro,
            [],
            self.instruction["template_state_grounding"],
            llm,
            observation=obs,
            url=url,
            previous_action=previous_action_str,
            meta_next_action=meta_next_action,
        )

        # Get agent grounding
        response = self._get_llm_output(
            intro,
            [],
            self.instruction["template_agent_grounding"],
            llm,
            observation=obs,
            url=url,
            previous_action=previous_action_str,
            meta_next_action=meta_next_action,
            draft_next_action=draft_next_action
        )

        # XXX: hacky fix
        # fix = input(f'fix response="{response}"?').strip()
        # if fix != '':
        #     response = fix
        #     print(f'fixed response="{response}"')

        return response

    def _extract_action(self, response: str) -> str:
        # find the first occurence of action
        action_splitter = self.instruction["meta_data"]["action_splitter"]
        pattern = rf"{action_splitter}(.*?){action_splitter}"
        match = re.search(pattern, response)
        if match:
            return match.group(1)
        else:
            raise ActionParsingError(
                f'Cannot find the answer phrase "{self.answer_phrase}" in "{response}"'
            )<|MERGE_RESOLUTION|>--- conflicted
+++ resolved
@@ -37,7 +37,6 @@
         self.instruction: Instruction = instruction
         self.tokenizer = tokenizer
 
-<<<<<<< HEAD
     @beartype
     def _get_llm_output(
         self,
@@ -54,8 +53,6 @@
         return response
 
     @beartype
-=======
->>>>>>> ba3c07c0
     def get_lm_api_input(
         self, intro: str, examples: list[tuple[str, str]], current: str
     ) -> APIInput:
